---
<<<<<<< HEAD
name: Disclose vulnerability
about:
  Please do not open a public issue about the vulnerability but instead disclose
  it directly to hi@ory.sh
---

**Please refrain from publishing (potential) security vulnerabilities publicly
on the forums, the chat, or GitHub. Instead, send us an email to
[hi@ory.sh](mailto:hi@ory.sh) and we will respond within 24 hours.**
=======
name: Disclose (potential) security vulnerability
about: Disclose security vulnerabilities to security@ory.sh
---

Please refrain from publishing (potential) security vulnerabilities publicly on
the forums, the chat, or GitHub.

We describe how to disclose (potential) security vulnerabilities in our
[Security Policy](SECURITY.md)
>>>>>>> 230c332f
<|MERGE_RESOLUTION|>--- conflicted
+++ resolved
@@ -1,15 +1,4 @@
 ---
-<<<<<<< HEAD
-name: Disclose vulnerability
-about:
-  Please do not open a public issue about the vulnerability but instead disclose
-  it directly to hi@ory.sh
----
-
-**Please refrain from publishing (potential) security vulnerabilities publicly
-on the forums, the chat, or GitHub. Instead, send us an email to
-[hi@ory.sh](mailto:hi@ory.sh) and we will respond within 24 hours.**
-=======
 name: Disclose (potential) security vulnerability
 about: Disclose security vulnerabilities to security@ory.sh
 ---
@@ -18,5 +7,4 @@
 the forums, the chat, or GitHub.
 
 We describe how to disclose (potential) security vulnerabilities in our
-[Security Policy](SECURITY.md)
->>>>>>> 230c332f
+[Security Policy](SECURITY.md)