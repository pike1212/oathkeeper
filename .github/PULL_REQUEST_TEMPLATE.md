--- conflicted
+++ resolved
@@ -25,19 +25,12 @@
 -->
 
 - [ ] I have read the [contributing guidelines](CONTRIBUTING.md)
-<<<<<<< HEAD
-- [ ] I confirm that this pull request does not address a security
-      vulnerability. If this pull request addresses a security vulnerability, I
-      confirm that I got green light (please contact
-      [hi@ory.sh](mailto:hi@ory.sh)) from the maintainers to push the changes.
-=======
 - [ ] I have read the [security policy](SECURITY.md)
 - [ ] I confirm that this pull request does not address a security
       vulnerability. If this pull request addresses a security vulnerability, I
       confirm that I got green light (please contact
       [security@ory.sh](mailto:security@ory.sh)) from the maintainers to push
       the changes.
->>>>>>> 230c332f
 - [ ] I have added tests that prove my fix is effective or that my feature works
 - [ ] I have added necessary documentation within the code base (if appropriate)
 - [ ] I have documented my changes in the
