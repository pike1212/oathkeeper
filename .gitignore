vendor
.idea
_book
node_modules/
LICENSE.txt
<<<<<<< HEAD
dist/
=======
*-packr.go
>>>>>>> 007d491d
<|MERGE_RESOLUTION|>--- conflicted
+++ resolved
@@ -3,8 +3,5 @@
 _book
 node_modules/
 LICENSE.txt
-<<<<<<< HEAD
-dist/
-=======
 *-packr.go
->>>>>>> 007d491d
+dist/